/*
 * Bundler component that incrementally adds views to reconstruct a scene.
 * Written by Simon Fuhrmann.
 */

#ifndef SFM_BUNDLER_INCREMENTAL_HEADER
#define SFM_BUNDLER_INCREMENTAL_HEADER

#include "mve/bundle.h"
#include "sfm/fundamental.h"
#include "sfm/ransac_fundamental.h"
#include "sfm/ransac_pose.h"
#include "sfm/ransac_pose_p3p.h"
#include "sfm/bundler_common.h"
#include "sfm/pose.h"
#include "sfm/defines.h"

SFM_NAMESPACE_BEGIN
SFM_BUNDLER_NAMESPACE_BEGIN

/**
 * Bundler Component: Incremental structure-from-motion.
 */
class Incremental
{
public:
    struct Options
    {
        Options (void);

        /** Options for computing initial pair fundamental matrix. */
        RansacFundamental::Options fundamental_opts;
        /** Options for computing pose from 2D-3D correspondences. */
        RansacPose::Options pose_opts;
        /** Options for computing pose from 2D-3D correspondences. */
        RansacPoseP3P::Options pose_p3p_opts;
        /** Threshold (factor of the median error) for large error tracks. */
        double track_error_threshold_factor;
        /** Reprojection error threshold for newly triangulated tracks. */
        double new_track_error_threshold;
        /** Minimum angle for track triangulation in RAD. */
        double min_triangulation_angle;
        /** Bundle Adjustment fixed intrinsics. */
        bool ba_fixed_intrinsics;
        /** Produce status messages on the console. */
        bool verbose_output;
        /** Use Ceres Solver for bundle adjustment. */
        bool use_ceres_solver;
    };

public:
    Incremental (Options const& options);

    /**
     * Initializes the incremental bundler and sets required data.
     *
     * This componenent requires per-viewport colors, positions, track IDs,
     * the focal length as well as image width and height. During
     * reconstruction the positions of the tracks are modified.
     */
    void initialize (ViewportList* viewports, TrackList* tracks);

    /** Returns whether the incremental SfM has been initialized. */
    bool is_initialized (void) const;

    /** Reconstructs the initial pose between the two given views. */
    void reconstruct_initial_pair (int view_1_id, int view_2_id);
    /** Returns a suitable next view ID or -1 on failure. */
    int find_next_view (void) const;
    /** Returns a list of suitable view ID or emtpy list on failure. */
    void find_next_views (std::vector<int>* next_views);
    /** Incrementally adds the given view to the bundle. */
    bool reconstruct_next_view (int view_id);
    /** Triangulates tracks without 3D position and at least 2 views. */
    void triangulate_new_tracks (void);
    /** Deletes tracks with a large reprojection error. */
    void delete_large_error_tracks (void);
    /** Runs bundle adjustment on both, structure and motion. */
    void bundle_adjustment_full (void);
    /** Runs bundle adjustment on a single camera without structure. */
    void bundle_adjustment_single_cam (int view_id);
    /** Transforms the bundle for numerical stability. */
    void normalize_scene (void);

    /** Returns the list of computed camera poses. */
    std::vector<CameraPose> const& get_cameras (void) const;
    /** Computes a bundle from all viewports and reconstructed tracks. */
    mve::Bundle::Ptr create_bundle (void) const;

private:
    void bundle_adjustment_intern (int single_camera_ba);
    void bundle_adjustment_ceres_intern (int single_camera_ba);
    void delete_track (int track_id);

private:
    Options opts;
    ViewportList* viewports;
    TrackList* tracks;
    std::vector<CameraPose> cameras;
};

/* ------------------------ Implementation ------------------------ */

inline
Incremental::Options::Options (void)
    : track_error_threshold_factor(25.0)
    , new_track_error_threshold(10.0)
    , min_triangulation_angle(MATH_DEG2RAD(1.0))
    , verbose_output(false)
<<<<<<< HEAD
    , ba_fixed_intrinsics(false)
=======
    , use_ceres_solver(false)
>>>>>>> bb6e90c4
{
}

inline
Incremental::Incremental (Options const& options)
    : opts(options)
    , viewports(NULL)
    , tracks(NULL)
{
}

SFM_BUNDLER_NAMESPACE_END
SFM_NAMESPACE_END

#endif /* SFM_BUNDLER_INCREMENTAL_HEADER */<|MERGE_RESOLUTION|>--- conflicted
+++ resolved
@@ -106,12 +106,9 @@
     : track_error_threshold_factor(25.0)
     , new_track_error_threshold(10.0)
     , min_triangulation_angle(MATH_DEG2RAD(1.0))
+    , ba_fixed_intrinsics(false)
     , verbose_output(false)
-<<<<<<< HEAD
-    , ba_fixed_intrinsics(false)
-=======
     , use_ceres_solver(false)
->>>>>>> bb6e90c4
 {
 }
 
